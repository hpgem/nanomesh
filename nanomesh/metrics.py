from dataclasses import dataclass
from typing import Callable, Optional, Tuple

import matplotlib.pyplot as plt
import meshio
import numpy as np
import pyvista as pv


class Metric:
    """Factory function for metrics using `pyvista`.

    Parameters
    ----------
    metric : str
        Metric to calculate. For a full list,
        see `pvmesh.compute_cell_quality`.
    """
    def __init__(self, metric: str):
        super().__init__()
        self.metric = metric

    def __call__(self, mesh: meshio.Mesh) -> np.ndarray:
        pvmesh = pv.from_meshio(mesh)
        ret = pvmesh.compute_cell_quality(self.metric)
        quality = ret.cell_arrays['CellQuality']
        return np.array(quality)


# Functions are available, but give undefined values
# aspect_beta = Metric('aspect_beta')
# aspect_gamma = Metric('aspect_gamma')
# collapse_ratio = Metric('collapse_ratio')
# diagonal = Metric('diagonal')
# dimension = Metric('dimension')
# distortion = Metric('distortion')
# jacobian = Metric('jacobian')
# max_aspect_frobenius = Metric('max_aspect_frobenius')
# max_edge_ratio = Metric('max_edge_ratio')
# med_aspect_frobenius = Metric('med_aspect_frobenius')
# oddy = Metric('oddy')
# shear = Metric('shear')
# shear_and_size = Metric('shear_and_size')
# skew = Metric('skew')
# stretch = Metric('stretch')
# taper = Metric('taper')
# volume = Metric('volume')
# warpage = Metric('warpage')

area = Metric('area')
aspect_frobenius = Metric('aspect_frobenius')
aspect_ratio = Metric('aspect_ratio')
condition = Metric('condition')
distortion = Metric('distortion')
max_angle = Metric('max_angle')
min_angle = Metric('min_angle')
radius_ratio = Metric('radius_ratio')
relative_size_squared = Metric('relative_size_squared')
scaled_jacobian = Metric('scaled_jacobian')
shape = Metric('shape')
shape_and_size = Metric('shape_and_size')


def max_min_edge_ratio(mesh: meshio.Mesh) -> np.ndarray:
    """Place holder, updated dynamically."""
    cell_points = mesh.points[mesh.cells[0].data]
    diff = cell_points - np.roll(cell_points, shift=1, axis=1)
    lengths = np.linalg.norm(diff, axis=2)
    return lengths.max(axis=1) / lengths.min(axis=1)


@dataclass
<<<<<<< HEAD
class MetadataContainer:
=======
class MetricDescriptor:
>>>>>>> b11ec9dd
    name: str
    description: str
    units: str
    func: Callable
    optimal: Optional[Tuple[float, float]] = None
    range: Optional[Tuple[float, float]] = None

    @property
    def label(self):
        """Return label with units."""
        string = self.name
        if units := self.units:
            string += f' ({units})'
        return string


# coreform.com/cubit_help/mesh_generation/mesh_quality_assessment/triangular_metrics.htm
# vtk.org/doc/nightly/html/classvtkMeshQuality.html#aefa3db78933a64e68c2718cf83eac3c5
# www.feflow.info/html/help73/feflow/09_Parameters/Auxiliary_Data/condition_number.html
<<<<<<< HEAD
_func_dispatch = {
    'area':
    MetadataContainer(
=======
_metric_dispatch = {
    'area':
    MetricDescriptor(
>>>>>>> b11ec9dd
        name='Triangle area',
        description='Calculate the area of a triangle.',
        units='px^2',
        optimal=None,
        range=(0, np.inf),
        func=area,
    ),
    'aspect_frobenius':
<<<<<<< HEAD
    MetadataContainer(
=======
    MetricDescriptor(
>>>>>>> b11ec9dd
        name='Frobenius aspect',
        description=(
            'Calculate the Frobenius condition number of the '
            'transformation matrix from an equilateral triangle to a triangle.'
        ),
        units='',
        optimal=None,
        range=None,
        func=aspect_frobenius,
    ),
    'aspect_ratio':
<<<<<<< HEAD
    MetadataContainer(
=======
    MetricDescriptor(
>>>>>>> b11ec9dd
        name='Aspect ratio',
        description='Calculate the aspect ratio of a triangle.',
        units='',
        optimal=None,
        range=None,
        func=aspect_ratio,
    ),
    'condition':
<<<<<<< HEAD
    MetadataContainer(
=======
    MetricDescriptor(
>>>>>>> b11ec9dd
        name='Condition number',
        description='Calculate the condition number of a triangle.',
        units='',
        optimal=(1, 1.3),
        range=(1, np.inf),
        func=condition,
    ),
    'max_angle':
<<<<<<< HEAD
    MetadataContainer(
=======
    MetricDescriptor(
>>>>>>> b11ec9dd
        name='Maximum angle',
        description=(
            'Calculate the maximal (nonoriented) angle of a triangle.'),
        units='degrees',
        optimal=(60, 90),
        range=(60, 180),
        func=max_angle,
    ),
    'min_angle':
<<<<<<< HEAD
    MetadataContainer(
=======
    MetricDescriptor(
>>>>>>> b11ec9dd
        name='Minimum angle',
        description=(
            'Calculate the minimal (nonoriented) angle of a triangle.'),
        units='degrees',
        optimal=(30, 60),
        range=(0, 60),
        func=min_angle,
    ),
    'radius_ratio':
<<<<<<< HEAD
    MetadataContainer(
=======
    MetricDescriptor(
>>>>>>> b11ec9dd
        name='Radius ratio',
        description=(
            'Calculate the radius ratio of a triangle. The radius ratio of a '
            'triangle $t$ is: $\frac{R}{2r}$, where $R$ and $r$ respectively '
            'denote the circumradius and the inradius of $t$.'),
        units='',
        optimal=(1.0, 2.0),
        range=(1, np.inf),
        func=radius_ratio,
    ),
    'scaled_jacobian':
<<<<<<< HEAD
    MetadataContainer(
=======
    MetricDescriptor(
>>>>>>> b11ec9dd
        name='Scaled Jacobian',
        description='Calculate the scaled Jacobian of a triangle.',
        units='',
        optimal=(0.2, 1.0),
        range=(-1, 1),
        func=scaled_jacobian,
    ),
    'shape':
<<<<<<< HEAD
    MetadataContainer(
=======
    MetricDescriptor(
>>>>>>> b11ec9dd
        name='Shape',
        description='Calculate the shape of a triangle.',
        units='',
        optimal=(0.25, 1.0),
        range=(0, 1),
        func=shape,
    ),
    'relative_size_squared':
<<<<<<< HEAD
    MetadataContainer(
=======
    MetricDescriptor(
>>>>>>> b11ec9dd
        name='Relative size',
        description='Calculate the square of the relative size of a triangle.',
        units='',
        optimal=(0.25, 1.0),
        range=(0, 1),
        func=relative_size_squared,
    ),
    'shape_and_size':
<<<<<<< HEAD
    MetadataContainer(
=======
    MetricDescriptor(
>>>>>>> b11ec9dd
        name='Shape and size',
        description=(
            'Calculate the product of shape and relative size of a triangle.'),
        units='',
        optimal=(0.25, 1.0),
        range=(0, 1),
        func=shape_and_size,
    ),
    'distortion':
<<<<<<< HEAD
    MetadataContainer(
=======
    MetricDescriptor(
>>>>>>> b11ec9dd
        name='Distortion',
        description='Calculate the distortion of a triangle.',
        units='px^2',
        optimal=(0.6, 1.0),
        range=(0, 1),
        func=distortion,
    ),
    'max_min_edge_ratio':
<<<<<<< HEAD
    MetadataContainer(
=======
    MetricDescriptor(
>>>>>>> b11ec9dd
        name='Ratio max/min edge',
        description=('Calculate the ratio between the longest '
                     'and shortest edge lengths of a triangle.'),
        units='',
        optimal=(1.0, 2.0),
        range=(1, np.inf),
        func=max_min_edge_ratio,
    ),
}

# patch docstrings
<<<<<<< HEAD
for metadata in _func_dispatch.values():
    metadata.func.__doc__ = f"""{metadata.description}
=======
for descriptor in _metric_dispatch.values():
    descriptor.func.__doc__ = f"""{descriptor.description}
>>>>>>> b11ec9dd

Parameters
----------
mesh : meshio.Mesh
    Input mesh

Returns
-------
quality : np.ndarray
    Array with face qualities.
    """


def calculate_all_metrics(mesh: meshio.Mesh, inplace: bool = False) -> dict:
    """Calculate all available metrics.

    Parameters
    ----------
    mesh : meshio.Mesh
        Input mesh
    inplace : bool, optional
        Updates the `cell_data` attribute on the mesh with the metrics.

    Returns
    -------
    dict
        Return a dict
    """
    dct = {}
<<<<<<< HEAD
    for metric, descriptor in _func_dispatch.items():
=======
    for metric, descriptor in _metric_dispatch.items():
>>>>>>> b11ec9dd
        quality = descriptor.func(mesh)  # type: ignore
        dct[metric] = quality

        if inplace:
            mesh.cell_data[metric] = [quality]

    return dct


def histogram(
    mesh: meshio.Mesh,
    *,
    metric: str,
    ax: plt.Axes = None,
    **kwargs,
) -> plt.Axes:
    """Create a mesh plot with the faces are colored by the face quality.

    Parameters
    ----------
    mesh : meshio.Mesh
        Input mesh
    metric : str
        Metric to calculate.
    ax : `matplotlib.Axes`
        If specified, `ax` will be used to create the subplot.
    vmin, vmax : int, float
        Set the lower/upper boundary for the color value.
    cmap : str
        Set the color map.
    **kwargs
        Keyword arguments passed on to `ax.hist`.

    Returns
    -------
    ax : `matplotlib.Axes`
    """
    kwargs.setdefault('bins', 50)
    kwargs.setdefault('rwidth', 0.8)

<<<<<<< HEAD
    descriptor = _func_dispatch[metric]
=======
    descriptor = _metric_dispatch[metric]
>>>>>>> b11ec9dd
    quality = descriptor.func(mesh)  # type: ignore

    fig, ax = plt.subplots()
    n, bins, patches = ax.hist(quality, **kwargs)
    ax.set_title(f'Histogram of {descriptor.name.lower()}')

    if optimal_range := descriptor.optimal:
        ax.axvspan(*optimal_range, color='limegreen', zorder=0, alpha=0.1)

    xlabel = descriptor.label
    ax.set_xlabel(xlabel)

    ylabel = 'probability' if kwargs.get('density') else 'frequency'
    ax.set_ylabel(ylabel)

    return ax


def plot2d(
    mesh: meshio.Mesh,
    *,
    metric: str,
    ax: plt.Axes = None,
    **kwargs,
) -> plt.Axes:
    """Create a mesh plot with the faces are colored by the face quality.

    Parameters
    ----------
    mesh : meshio.Mesh
        Input mesh
    metric : str
        Metric to calculate.
    ax : `matplotlib.Axes`
        If specified, `ax` will be used to create the subplot.
    vmin, vmax : int, float
        Set the lower/upper boundary for the color value.
        Defaults to the 1st and 99th percentile, respectively.
    cmap : str
        Set the color map.
    **kwargs
        Keyword arguments passed on to `ax.tripcolor`.

    Returns
    -------
    ax : `matplotlib.Axes`
    """
<<<<<<< HEAD
    descriptor = _func_dispatch[metric]
=======
    descriptor = _metric_dispatch[metric]
>>>>>>> b11ec9dd
    quality = descriptor.func(mesh)  # type: ignore

    kwargs.setdefault('vmin', np.percentile(quality, 1))
    kwargs.setdefault('vmax', np.percentile(quality, 99))

    fig, ax = plt.subplots()

    x = mesh.points[:, 0]
    y = mesh.points[:, 1]

    faces = mesh.cells[0].data

    tpc = ax.tripcolor(x, y, quality, triangles=faces, **kwargs)
    ax.figure.colorbar(tpc)
    ax.axis('scaled')

    ax.set_title(f'Triplot of {descriptor.name.lower()}')

    return ax<|MERGE_RESOLUTION|>--- conflicted
+++ resolved
@@ -70,11 +70,7 @@
 
 
 @dataclass
-<<<<<<< HEAD
-class MetadataContainer:
-=======
 class MetricDescriptor:
->>>>>>> b11ec9dd
     name: str
     description: str
     units: str
@@ -94,15 +90,9 @@
 # coreform.com/cubit_help/mesh_generation/mesh_quality_assessment/triangular_metrics.htm
 # vtk.org/doc/nightly/html/classvtkMeshQuality.html#aefa3db78933a64e68c2718cf83eac3c5
 # www.feflow.info/html/help73/feflow/09_Parameters/Auxiliary_Data/condition_number.html
-<<<<<<< HEAD
-_func_dispatch = {
-    'area':
-    MetadataContainer(
-=======
 _metric_dispatch = {
     'area':
     MetricDescriptor(
->>>>>>> b11ec9dd
         name='Triangle area',
         description='Calculate the area of a triangle.',
         units='px^2',
@@ -111,11 +101,7 @@
         func=area,
     ),
     'aspect_frobenius':
-<<<<<<< HEAD
-    MetadataContainer(
-=======
-    MetricDescriptor(
->>>>>>> b11ec9dd
+    MetricDescriptor(
         name='Frobenius aspect',
         description=(
             'Calculate the Frobenius condition number of the '
@@ -127,11 +113,7 @@
         func=aspect_frobenius,
     ),
     'aspect_ratio':
-<<<<<<< HEAD
-    MetadataContainer(
-=======
-    MetricDescriptor(
->>>>>>> b11ec9dd
+    MetricDescriptor(
         name='Aspect ratio',
         description='Calculate the aspect ratio of a triangle.',
         units='',
@@ -140,11 +122,7 @@
         func=aspect_ratio,
     ),
     'condition':
-<<<<<<< HEAD
-    MetadataContainer(
-=======
-    MetricDescriptor(
->>>>>>> b11ec9dd
+    MetricDescriptor(
         name='Condition number',
         description='Calculate the condition number of a triangle.',
         units='',
@@ -153,11 +131,7 @@
         func=condition,
     ),
     'max_angle':
-<<<<<<< HEAD
-    MetadataContainer(
-=======
-    MetricDescriptor(
->>>>>>> b11ec9dd
+    MetricDescriptor(
         name='Maximum angle',
         description=(
             'Calculate the maximal (nonoriented) angle of a triangle.'),
@@ -167,11 +141,7 @@
         func=max_angle,
     ),
     'min_angle':
-<<<<<<< HEAD
-    MetadataContainer(
-=======
-    MetricDescriptor(
->>>>>>> b11ec9dd
+    MetricDescriptor(
         name='Minimum angle',
         description=(
             'Calculate the minimal (nonoriented) angle of a triangle.'),
@@ -181,11 +151,7 @@
         func=min_angle,
     ),
     'radius_ratio':
-<<<<<<< HEAD
-    MetadataContainer(
-=======
-    MetricDescriptor(
->>>>>>> b11ec9dd
+    MetricDescriptor(
         name='Radius ratio',
         description=(
             'Calculate the radius ratio of a triangle. The radius ratio of a '
@@ -197,11 +163,7 @@
         func=radius_ratio,
     ),
     'scaled_jacobian':
-<<<<<<< HEAD
-    MetadataContainer(
-=======
-    MetricDescriptor(
->>>>>>> b11ec9dd
+    MetricDescriptor(
         name='Scaled Jacobian',
         description='Calculate the scaled Jacobian of a triangle.',
         units='',
@@ -210,11 +172,7 @@
         func=scaled_jacobian,
     ),
     'shape':
-<<<<<<< HEAD
-    MetadataContainer(
-=======
-    MetricDescriptor(
->>>>>>> b11ec9dd
+    MetricDescriptor(
         name='Shape',
         description='Calculate the shape of a triangle.',
         units='',
@@ -223,11 +181,7 @@
         func=shape,
     ),
     'relative_size_squared':
-<<<<<<< HEAD
-    MetadataContainer(
-=======
-    MetricDescriptor(
->>>>>>> b11ec9dd
+    MetricDescriptor(
         name='Relative size',
         description='Calculate the square of the relative size of a triangle.',
         units='',
@@ -236,11 +190,7 @@
         func=relative_size_squared,
     ),
     'shape_and_size':
-<<<<<<< HEAD
-    MetadataContainer(
-=======
-    MetricDescriptor(
->>>>>>> b11ec9dd
+    MetricDescriptor(
         name='Shape and size',
         description=(
             'Calculate the product of shape and relative size of a triangle.'),
@@ -250,11 +200,7 @@
         func=shape_and_size,
     ),
     'distortion':
-<<<<<<< HEAD
-    MetadataContainer(
-=======
-    MetricDescriptor(
->>>>>>> b11ec9dd
+    MetricDescriptor(
         name='Distortion',
         description='Calculate the distortion of a triangle.',
         units='px^2',
@@ -263,11 +209,7 @@
         func=distortion,
     ),
     'max_min_edge_ratio':
-<<<<<<< HEAD
-    MetadataContainer(
-=======
-    MetricDescriptor(
->>>>>>> b11ec9dd
+    MetricDescriptor(
         name='Ratio max/min edge',
         description=('Calculate the ratio between the longest '
                      'and shortest edge lengths of a triangle.'),
@@ -279,13 +221,8 @@
 }
 
 # patch docstrings
-<<<<<<< HEAD
-for metadata in _func_dispatch.values():
-    metadata.func.__doc__ = f"""{metadata.description}
-=======
 for descriptor in _metric_dispatch.values():
     descriptor.func.__doc__ = f"""{descriptor.description}
->>>>>>> b11ec9dd
 
 Parameters
 ----------
@@ -315,11 +252,7 @@
         Return a dict
     """
     dct = {}
-<<<<<<< HEAD
-    for metric, descriptor in _func_dispatch.items():
-=======
     for metric, descriptor in _metric_dispatch.items():
->>>>>>> b11ec9dd
         quality = descriptor.func(mesh)  # type: ignore
         dct[metric] = quality
 
@@ -360,11 +293,7 @@
     kwargs.setdefault('bins', 50)
     kwargs.setdefault('rwidth', 0.8)
 
-<<<<<<< HEAD
-    descriptor = _func_dispatch[metric]
-=======
     descriptor = _metric_dispatch[metric]
->>>>>>> b11ec9dd
     quality = descriptor.func(mesh)  # type: ignore
 
     fig, ax = plt.subplots()
@@ -412,11 +341,7 @@
     -------
     ax : `matplotlib.Axes`
     """
-<<<<<<< HEAD
-    descriptor = _func_dispatch[metric]
-=======
     descriptor = _metric_dispatch[metric]
->>>>>>> b11ec9dd
     quality = descriptor.func(mesh)  # type: ignore
 
     kwargs.setdefault('vmin', np.percentile(quality, 1))
