--- conflicted
+++ resolved
@@ -251,15 +251,9 @@
             pass
 
         self.cells = self.cells[idx]
-<<<<<<< HEAD
-        self.remove_orphaned_points()
-
-    def remove_orphaned_points(self):
-=======
         self.remove_loose_points()
 
     def remove_loose_points(self):
->>>>>>> f9621ee8
         """Remove points that do not belong to any cells."""
         unique = np.unique(self.cells)
         self.points = np.take(self.points, unique, axis=0)
