from __future__ import annotations

from collections import defaultdict
from enum import Enum
from types import MappingProxyType
from typing import Dict, List

import meshio
import numpy as np

from .mesh import BaseMesh, PruneZ0Mixin


class CellType(Enum):
    NULL = 0
    LINE = 1
    TRIANGLE = 2
    TETRA = 3


class MeshContainer(meshio.Mesh, PruneZ0Mixin):
    def __repr__(self):
        """Canonical string representation."""
        s = super().__repr__().splitlines()
        s[0] = f'<{self.__class__.__name__}>'
        return '\n'.join(s)

    @property
    def number_to_field(self):
        """Mapping from numbers to fields, proxy to `.field_data`."""
        number_to_field = defaultdict(dict)

        for field, (number, dimension) in self.field_data.items():
            dim_name = CellType(dimension).name.lower()
            number_to_field[dim_name][number] = field

        return MappingProxyType(
            {k: MappingProxyType(v)
             for k, v in number_to_field.items()})

    @property
    def field_to_number(self):
        """Mapping from fields to numbers, proxy to `.field_data`."""
        field_to_number = defaultdict(dict)

        for field, (number, dimension) in self.field_data.items():
            dim_name = CellType(dimension).name.lower()
            field_to_number[dim_name][field] = number

        return MappingProxyType(
            {k: MappingProxyType(v)
             for k, v in field_to_number.items()})

    def set_field_data(self, cell_type: str, field_data: Dict[int, str]):
        """Update the values in `.field_data`.

        Parameters
        ----------
        cell_type : str
            Cell type to update the values for.
        field_data : dict
            Dictionary with key-to-number mapping, i.e.
            `field_data={0: 'green', 1: 'blue', 2: 'red'}`
            maps `0` to `green`, etc.
        """
        try:
            input_field_data = dict(self.number_to_field[cell_type])
        except KeyError:
            input_field_data = {}

        input_field_data.update(field_data)

        new_field_data = self.field_data.copy()

        remove_me = []

        for field, (value, field_cell_type) in new_field_data.items():
            if CellType(field_cell_type) == CellType[cell_type.upper()]:
                remove_me.append(field)

        for field in remove_me:
            new_field_data.pop(field)

        for value, field in input_field_data.items():
            CELL_TYPE = CellType[cell_type.upper()].value
            new_field_data[field] = [value, CELL_TYPE]

        self.field_data: Dict[str, List[int]] = new_field_data

    @property
    def cell_types(self):
        """Return cell types in order."""
        return tuple(cell.type for cell in self.cells)

    def set_cell_data(self, cell_type: str, key: str, value):
        """Set `key` to `value` for `cell_type` in `.cell_data_dict`."""
        index = self.cell_types.index(cell_type)
        assert len(value) == len(self.cells_dict[cell_type])

        try:
            self.cell_data[key][index] = value
        except KeyError:
            new_cell_data = []

            # set missing cells to 0
            for i, _ in enumerate(self.cell_types):
                if i == index:
                    new_cell_data.append(value)
                else:
                    new_cell_data.append(
                        np.zeros(len(self.cells[0].data), dtype=int))

            self.cell_data[key] = new_cell_data

    def get_default_type(self) -> str:
        """Try to return highest dimension type.

        Default to first type `cells_dict`.

        Returns
        -------
        cell_type : str
        """
        for type_ in ('tetra', 'triangle', 'line'):
            if type_ in self.cells_dict:
                return type_

        return list(self.cells_dict.keys())[0]

    def get(self, cell_type: str = None) -> BaseMesh:
        """Extract mesh with points/cells of `cell_type`.

        Parameters
        ----------
        cell_type : str, optional
            Element type, such as line, triangle, tetra, etc.

        Returns
        -------
        BaseMesh
            Dataclass with `points`/`cells` attributes
        """
        if not cell_type:
            cell_type = self.get_default_type()

        try:
            cells = self.cells_dict[cell_type]
        except KeyError as e:
            msg = (f'No such cell type: {cell_type!r}. '
                   f'Must be one of {tuple(self.cells_dict.keys())!r}')
            raise KeyError(msg) from e

        points = self.points

        cell_data = self.get_all_cell_data(cell_type)

        fields = self.field_to_number.get(cell_type, None)

        return BaseMesh.create(cells=cells,
                               points=points,
                               fields=fields,
                               **cell_data)

    def get_all_cell_data(self, cell_type: str = None) -> dict:
        """Get all cell data for given `cell_type`.

        Parameters
        ----------
        cell_type : str, optional
            Element type, such as line, triangle, tetra, etc.

        Returns
        -------
        data_dict : dict
            Dictionary with cell data
        """
        if not cell_type:
            cell_type = self.get_default_type()

        data_dict = {}
        for key in self.cell_data:
            new_key = key.replace(':', '-')
            data_dict[new_key] = self.get_cell_data(key, cell_type)

        return data_dict

    def plot(self, cell_type: str = None, **kwargs):
        """Plot data.

        Parameters
        ----------
        cell_type : str, optional
            Cell type to plot.
        **kwargs
            Extra keyword arguments passed to plotting method.
        """
<<<<<<< HEAD
        cell_types = {cell.type for cell in self.cells}

        if (not cell_type) and (cell_types == {'line', 'triangle'}):
            from .mpl.meshplot import plot_line_triangle
            plot_line_triangle(self, **kwargs)
        else:
            mesh = self.get(cell_type)
            mesh.plot(**kwargs)
=======
        mesh = self.get(cell_type)
        return mesh.plot(**kwargs)
>>>>>>> d76c414c

    def plot_mpl(self, cell_type: str = None, **kwargs):
        """Plot data using matplotlib.

        Parameters
        ----------
        cell_type : str, optional
            Cell type to plot.
        **kwargs
            Extra keyword arguments passed to plotting method.
        """
        mesh = self.get(cell_type)
        return mesh.plot_mpl(**kwargs)

    def plot_itk(self, cell_type: str = None, **kwargs):
        """Plot data using itk.

        Parameters
        ----------
        cell_type : str, optional
            Cell type to plot.
        **kwargs
            Extra keyword arguments passed to plotting method.
        """
        mesh = self.get(cell_type)
        return mesh.plot_itk(**kwargs)

    def plot_pyvista(self, cell_type: str = None, **kwargs):
        """Plot data using pyvista.

        Parameters
        ----------
        cell_type : str, optional
            Cell type to plot.
        **kwargs
            Extra keyword arguments passed to plotting method.
        """
        mesh = self.get(cell_type)
        return mesh.plot_pyvista(**kwargs)

    @classmethod
    def from_mesh(cls, mesh: BaseMesh):
        """Convert from `BaseMesh` to `MeshContainer`.

        Parameters
        ----------
        mesh : BaseMesh
            Input mesh, must be a subclass of `BaseMesh`.

        Returns
        -------
        MeshContainer
        """
        meshio_mesh = mesh.to_meshio()
        return cls(points=meshio_mesh.points,
                   cells=meshio_mesh.cells,
                   cell_data=meshio_mesh.cell_data)

    @classmethod
    def from_triangle_dict(cls, triangle_dict: dict):
        """Return instance of `MeshContainer` from triangle results dict.

        Parameters
        ----------
        triangle_dict : dict
            Triangle triangulate output dictionary.

        Returns
        -------
        mesh : MeshContainer
        """
        points = triangle_dict['vertices']

        cells = {'triangle': triangle_dict['triangles']}

        cell_data = {}

        try:
            cell_data['physical'] = [
                triangle_dict['triangle_attributes'].squeeze()
            ]

            # Order must match order of cell_data
            cells['line'] = triangle_dict['edges']
            cell_data['physical'].append(
                triangle_dict['edge_markers'].squeeze())
        except KeyError:
            pass

        point_data = {}
        try:
            point_data['physical'] = triangle_dict['vertex_markers'].squeeze()
        except KeyError:
            pass

        mesh = cls(
            points=points,
            cells=cells,
            cell_data=cell_data,
            point_data=point_data,
        )

        mesh.triangle_dict = triangle_dict

        return mesh

    @classmethod
    def read(cls, *args, **kwargs):
        """Wrapper for `meshio.read`.

        For gmsh:
        - remaps `gmsh:physical` -> `physical`
        - remaps `gmsh:geometrical` -> `geometrical`
        """
        from meshio import read
        mesh = read(*args, **kwargs)

        cell_data = {}
        for key, value in mesh.cell_data.items():
            if key in ('gmsh:physical', 'gmsh:geometrical'):
                key = key.replace('gmsh:', '')

            cell_data[key] = value

        point_data = {}
        for key, value in mesh.point_data.items():
            if key in ('gmsh:physical', 'gmsh:geometrical'):
                key = key.replace('gmsh:', '')

            point_data[key] = value

        ret = cls(
            mesh.points,
            mesh.cells,
            point_data=point_data,
            cell_data=cell_data,
            field_data=mesh.field_data,
            point_sets=mesh.point_sets,
            cell_sets=mesh.cell_sets,
            gmsh_periodic=mesh.gmsh_periodic,
            info=mesh.info,
        )
        ret.prune_z_0()
        return ret

    def write(self, filename, file_format: str = None, **kwargs):
        """Thin wrapper of `meshio.write` to avoid altering class.

        For gmsh:
        - remaps `physical` -> `gmsh:physical`
        - remaps `geometrical` -> `gmsh:geometrical`

        Parameters
        ----------
        filename : str
            File to write to.
        file_format : str, optional
            Specify file format. By default, this is guessed from the
            extension.
        **kwargs
            Extra keyword arguments passed to `meshio.write`.
        """
        from pathlib import Path

        from meshio import write
        from meshio._helpers import _filetype_from_path

        if file_format is None:
            file_format = _filetype_from_path(Path(filename))

        if file_format.startswith('gmsh'):
            cell_data = {}
            for key, value in self.cell_data.items():
                if key in ('physical', 'geometrical'):
                    key = f'gmsh:{key}'

                cell_data[key] = value

            point_data = {}
            for key, value in self.point_data.items():
                if key in ('physical', 'geometrical'):
                    key = f'gmsh:{key}'

                point_data[key] = value
        else:
            cell_data = self.cell_data
            point_data = self.point_data

        out_mesh = meshio.Mesh(
            self.points,
            self.cells,
            point_data=point_data,
            cell_data=cell_data,
            field_data=self.field_data,
            point_sets=self.point_sets,
            cell_sets=self.cell_sets,
            gmsh_periodic=self.gmsh_periodic,
            info=self.info,
        )

        write(filename, mesh=out_mesh, file_format=file_format, **kwargs)<|MERGE_RESOLUTION|>--- conflicted
+++ resolved
@@ -194,19 +194,14 @@
         **kwargs
             Extra keyword arguments passed to plotting method.
         """
-<<<<<<< HEAD
         cell_types = {cell.type for cell in self.cells}
 
         if (not cell_type) and (cell_types == {'line', 'triangle'}):
             from .mpl.meshplot import plot_line_triangle
-            plot_line_triangle(self, **kwargs)
+            return plot_line_triangle(self, **kwargs)
         else:
             mesh = self.get(cell_type)
-            mesh.plot(**kwargs)
-=======
-        mesh = self.get(cell_type)
-        return mesh.plot(**kwargs)
->>>>>>> d76c414c
+            return mesh.plot(**kwargs)
 
     def plot_mpl(self, cell_type: str = None, **kwargs):
         """Plot data using matplotlib.
