--- conflicted
+++ resolved
@@ -92,7 +92,6 @@
         *,
         side: str,
         width: int,
-<<<<<<< HEAD
         label: int = None) -> TriangleMesh:
     """Pad a triangle mesh (2D).
 
@@ -182,12 +181,8 @@
              side: str,
              width: int,
              opts: str = '',
-             label: int = None) -> TriangleMesh:
-=======
-        opts: str = '',
-        label: int = None,
-        key: str = None) -> TriangleMesh:
->>>>>>> f50999a3
+             label: int = None,
+             key: str = None) -> TriangleMesh:
     """Pad a triangle mesh.
 
     Parameters
