--- conflicted
+++ resolved
@@ -265,15 +265,9 @@
 class LineMesh(BaseMesh):
     _cell_type = 'line'
 
-<<<<<<< HEAD
-    def plot(self, **kwargs):
-        """Shortcut for `.plot_mpl`."""
-        return self.plot_mpl(**kwargs)
-=======
     def plot(self, *args, **kwargs):
         """Shortcut for `.plot_mpl`"""
         return self.plot_mpl(*args, **kwargs)
->>>>>>> d76c414c
 
     def plot_mpl(self,
                  ax: plt.Axes = None,
