# see documentation, e.g.
# - https://packaging.python.org/tutorials/packaging-projects/#configuring-metadata
# - https://setuptools.readthedocs.io/en/latest/userguide/declarative_config.html
# - https://www.python.org/dev/peps/pep-0314/

[metadata]
author = Nicolas Renaud
author_email = n.renaud@esciencecenter.nl
classifiers =
    Development Status :: 2 - Pre-Alpha
    Intended Audience :: Developers
    License :: OSI Approved :: Apache Software License
    Natural Language :: English
    Programming Language :: Python :: 3
    Programming Language :: Python :: 3.8
description = Creates 3d meshes from microscopy experimental data
keywords =
    materials-science
    mesh-generation
    microscopy
long_description = file: README.md
long_description_content_type = text/markdown
name = nanomesh
project_urls =
    Bug Tracker = https://github.com/hpgem/nanomesh/issues
url = https://github.com/hpgem/nanomesh
version = 0.4.0

[options]
zip_safe = False
include_package_data = True
packages = find:
install_requires =
    IPython!=7.23  # 7.23 contains a bug that prevents matplotlib inline
    ipywidgets
    itkwidgets
<<<<<<< HEAD
    matplotlib
=======
    matplotlib>=3.5
>>>>>>> d8cc7a55
    meshio>=5.2
    numpy
    pyvista
    scikit-image
    scikit-learn
    scipy
    triangle


[options.data_files]
# This section requires setuptools>=40.6.0
# It remains empty for now
# Check if MANIFEST.in works for your purposes

[options.extras_require]
develop =
    # deployment
    bump2version
    # linting
    isort
    pre-commit
    yapf
    # testing
    nbmake
    pytest
    pytest-cov
    pycodestyle
    # documentation
    nbsphinx
    nbsphinx-link
    recommonmark
    sphinx
    sphinx_rtd_theme
    autodocsumm
publishing =
    twine
    wheel

[options.packages.find]
include = nanomesh, nanomesh.*

[coverage:run]
branch = True
source = nanomesh

[tool:pytest]
testpaths = tests
addopts = --cov --cov-report xml --cov-report term --cov-report html
norecursedirs=tests/helpers

# Define `python setup.py build_sphinx`
[build_sphinx]
source-dir = docs
build-dir = docs/_build
all_files = 1
builder = html

[mypy]
ignore_missing_imports = True
files = nanomesh, tests
allow_redefinition = True<|MERGE_RESOLUTION|>--- conflicted
+++ resolved
@@ -34,11 +34,7 @@
     IPython!=7.23  # 7.23 contains a bug that prevents matplotlib inline
     ipywidgets
     itkwidgets
-<<<<<<< HEAD
-    matplotlib
-=======
     matplotlib>=3.5
->>>>>>> d8cc7a55
     meshio>=5.2
     numpy
     pyvista
