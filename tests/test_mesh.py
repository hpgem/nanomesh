import numpy as np
import pytest
import pyvista as pv

from nanomesh.mesh import Mesh, TriangleMesh


@pytest.mark.parametrize('n_points,n_cells,expected', (
    (2, 2, 'line'),
    (2, 3, 'triangle'),
    (3, 3, 'triangle'),
    (3, 4, 'tetra'),
))
def test_create(n_points, n_cells, expected):
    points = np.arange(5 * n_points).reshape(5, n_points)
    cells = np.zeros((5, n_cells))

    mesh = Mesh(points=points, cells=cells)

    assert mesh.cell_type == expected


def test_meshio_interface(triangle_mesh_2d):
    meshio_mesh = triangle_mesh_2d.to_meshio()
    new_mesh = TriangleMesh.from_meshio(meshio_mesh)

    np.testing.assert_allclose(new_mesh.points, triangle_mesh_2d.points)
    np.testing.assert_allclose(new_mesh.cells, triangle_mesh_2d.cells)
    np.testing.assert_allclose(new_mesh.labels, triangle_mesh_2d.labels)


def test_plot_submesh(tetra_mesh):
    plotter = tetra_mesh.plot_submesh(show=False)
    assert isinstance(plotter, pv.Plotter)
    plotter.close()


def test_prune_z_0_no_op(triangle_mesh_3d):
    assert triangle_mesh_3d.points.shape[1] == 3
    triangle_mesh_3d.prune_z_0()
    assert triangle_mesh_3d.points.shape[1] == 3


def test_prune_z_0(triangle_mesh_3d):
    assert triangle_mesh_3d.points.shape[1] == 3
    expected_points = triangle_mesh_3d.points[:, :2]

    triangle_mesh_3d.points[:, 2] = 0.0
    triangle_mesh_3d.prune_z_0()

    assert triangle_mesh_3d.points.shape[1] == 2
    np.testing.assert_equal(triangle_mesh_3d.points, expected_points)


def test_line_mesh_label_boundary(line_tri_mesh):
    line_mesh = line_tri_mesh.get('line')

    key = line_mesh.default_key
    line_mesh.label_boundaries(left='left',
                               right=123,
                               top='moo',
                               bottom='bottom',
                               key=key)

    cell_data = line_mesh.cell_data[key]

    np.testing.assert_allclose(cell_data, (125, 123, 124, 2, 1))
    assert line_mesh.fields == {
        'Line A': 0,
        'Line B': 1,
        'left': 2,
        'moo': 124,
        'bottom': 125
    }


@pytest.mark.parametrize('cell_type', ('line', 'triangle'))
def test_reverse_cell_order(line_tri_mesh, cell_type):
    mesh = line_tri_mesh.get(cell_type)
    key = mesh.default_key

    points = mesh.points
    cells = mesh.cells
    data = mesh.cell_data[key]

    mesh.reverse_cell_order()

    np.testing.assert_allclose(mesh.points, points)
    np.testing.assert_allclose(mesh.cells, cells[::-1])
    np.testing.assert_allclose(mesh.cell_data[key], data[::-1])


@pytest.mark.parametrize('key', (None, 'labels'))
<<<<<<< HEAD
def test_purge(triangle_mesh_2d, key):
    npoints = len(triangle_mesh_2d.points)
    np.testing.assert_equal(triangle_mesh_2d.labels, np.arange(5))
    triangle_mesh_2d.purge(label=4, key=key)
=======
def test_remove_cells(triangle_mesh_2d, key):
    npoints = len(triangle_mesh_2d.points)
    np.testing.assert_equal(triangle_mesh_2d.labels, np.arange(5))
    triangle_mesh_2d.remove_cells(label=4, key=key)
>>>>>>> f9621ee8
    np.testing.assert_equal(triangle_mesh_2d.labels, np.arange(4))
    # ensure that orphaned points are be removed
    assert len(triangle_mesh_2d.points) == npoints - 1


<<<<<<< HEAD
def test_remove_orphaned_points(triangle_mesh_2d):
    i = 1
    unorphaned = triangle_mesh_2d.points[i:]
    triangle_mesh_2d.cells = triangle_mesh_2d.cells[i:]
    triangle_mesh_2d.remove_orphaned_points()
=======
def test_remove_loose_points(triangle_mesh_2d):
    i = 1
    unorphaned = triangle_mesh_2d.points[i:]
    triangle_mesh_2d.cells = triangle_mesh_2d.cells[i:]
    triangle_mesh_2d.remove_loose_points()
>>>>>>> f9621ee8
    np.testing.assert_equal(triangle_mesh_2d.points, unorphaned)<|MERGE_RESOLUTION|>--- conflicted
+++ resolved
@@ -91,33 +91,18 @@
 
 
 @pytest.mark.parametrize('key', (None, 'labels'))
-<<<<<<< HEAD
-def test_purge(triangle_mesh_2d, key):
-    npoints = len(triangle_mesh_2d.points)
-    np.testing.assert_equal(triangle_mesh_2d.labels, np.arange(5))
-    triangle_mesh_2d.purge(label=4, key=key)
-=======
 def test_remove_cells(triangle_mesh_2d, key):
     npoints = len(triangle_mesh_2d.points)
     np.testing.assert_equal(triangle_mesh_2d.labels, np.arange(5))
     triangle_mesh_2d.remove_cells(label=4, key=key)
->>>>>>> f9621ee8
     np.testing.assert_equal(triangle_mesh_2d.labels, np.arange(4))
     # ensure that orphaned points are be removed
     assert len(triangle_mesh_2d.points) == npoints - 1
 
 
-<<<<<<< HEAD
-def test_remove_orphaned_points(triangle_mesh_2d):
-    i = 1
-    unorphaned = triangle_mesh_2d.points[i:]
-    triangle_mesh_2d.cells = triangle_mesh_2d.cells[i:]
-    triangle_mesh_2d.remove_orphaned_points()
-=======
 def test_remove_loose_points(triangle_mesh_2d):
     i = 1
     unorphaned = triangle_mesh_2d.points[i:]
     triangle_mesh_2d.cells = triangle_mesh_2d.cells[i:]
     triangle_mesh_2d.remove_loose_points()
->>>>>>> f9621ee8
     np.testing.assert_equal(triangle_mesh_2d.points, unorphaned)